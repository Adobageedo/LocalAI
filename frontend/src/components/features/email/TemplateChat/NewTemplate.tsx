import React, { useState, useRef, useEffect } from 'react';
import {
  Stack,
  Text,
  TextField,
  PrimaryButton,
  DefaultButton,
  IContextualMenuProps,
  IContextualMenuItem,
  MessageBar,
  MessageBarType,
  Spinner,
  SpinnerSize,
  IStackTokens,
  getTheme,
  FontWeights,
} from '@fluentui/react';
import { Bot20Regular, Person20Regular, Sparkle20Regular } from '@fluentui/react-icons';
import { authFetch } from '../../../../utils/helpers';
import { API_ENDPOINTS } from '../../../../config/api';
import { buildSystemPrompt, buildUserPrompt } from '../../../../config/prompt';
import { QUICK_ACTIONS_DICTIONARY, QuickActionConfig } from '../../../../config/quickActions';
import { Toggle } from '@fluentui/react';

interface SuggestedButton {
  label: string;
  action: string;  // The text/prompt to send when clicked
}

interface ChatMessage {
  id: string;
  role: 'user' | 'assistant';
  content: string;
  timestamp: Date;
  suggestedButtons?: SuggestedButton[];  // AI-suggested follow-up actions
}

interface QuickAction {
  actionKey: string;  // Key to lookup in dictionary
  email?: boolean;
  attachment?: {
    name: string;
    id: string;
    content?: string;  // File content if available
    contentType?: string;
  }[];
}

// Allowed file extensions for attachment processing
const ALLOWED_EXTENSIONS = [
  // Documents
  '.doc', '.docx', '.txt', '.rtf', '.odt',
  // Presentations
  '.ppt', '.pptx', '.odp',
  // Spreadsheets
  '.xls', '.xlsx', '.csv', '.ods', '.numbers',
  // PDFs
  '.pdf',
  // Text files
  '.md', '.json', '.xml'
];

// Filter attachments by allowed extensions
const filterAttachmentsByExtension = (attachments: QuickAction['attachment']): QuickAction['attachment'] => {
  if (!attachments) return [];
  return attachments.filter(att => {
    const extension = att.name.substring(att.name.lastIndexOf('.')).toLowerCase();
    return ALLOWED_EXTENSIONS.includes(extension);
  });
};

interface TemplateChatInterfaceProps {
  conversationId: string;
  onTemplateUpdate: (newTemplate: string) => void;
  compose: boolean;
  emailContext?: {
    subject?: string;
    from?: string;
    additionalInfo?: string;
    tone?: string;
    body?: string;  // Current email body content
    attachments?: { name: string; content?: string; }[];  // Attachments with content
  };
  quickActions?: QuickAction[]; // List of quick action buttons
  activeActionKey?: string | null; // Currently active quick action for LLM context
}

const TemplateChatInterface: React.FC<TemplateChatInterfaceProps> = ({
  conversationId,
  onTemplateUpdate,
  compose,
  emailContext,
  quickActions = [
    { actionKey: 'reply' },
    { actionKey: 'generate' },
    { actionKey: 'correct' },
    { actionKey: 'reformulate' },
    {
      actionKey: 'summarize',
      email: true,
      attachment: [
        { name: 'Document1.pdf', id: 'att1' },
        { name: 'Document2.docx', id: 'att2' }
      ]
    }
  ]
}) => {
  const [messagesLLM, setMessagesLLM] = useState<ChatMessage[]>([]);
  const [messages, setMessages] = useState<ChatMessage[]>([]);  
  const [currentMessage, setCurrentMessage] = useState('');
  const [isLoading, setIsLoading] = useState(false);
  const [error, setError] = useState('');
  const scrollableRef = useRef<HTMLDivElement>(null);
  const [lastQuickAction, setLastQuickAction] = useState<string | null>(null);
  const [activeActionKey, setActiveActionKey] = useState<string | null>(null);
  const [lastClickedButton, setLastClickedButton] = useState<string | null>(null);
  const [useRag, setUseRag] = useState(false); // default on
  const [useFineTune, setUseFineTune] = useState(false); // default to using base model

  const theme = getTheme();
  const stackTokens: IStackTokens = { childrenGap: 16 };

  /** Charger la conversation si elle existe */
  useEffect(() => {
    const saved = localStorage.getItem(`chat_${conversationId}`);
    if (saved) {
      console.log('Chargement conversation:', saved);
      try {
        const parsed = JSON.parse(saved);
        const msgs = parsed.map((m: any) => ({ ...m, timestamp: new Date(m.timestamp) }));
        setMessages(msgs);
        return;
      } catch (err) {
        console.error('Erreur chargement conversation:', err);
      }
    }
    else {
      console.log('Conversation non trouvée');
    }
    
    // Only initialize if we don't have messages yet
    setMessages(prev => {
      if (prev.length > 1) {
        return prev; // Keep existing conversation
      }
      
      // Initialize new conversation
      return [{
        id: '1',
        role: 'assistant',
        content: "Hello how can i help you",
        timestamp: new Date(),
      }];
    });
  }, [conversationId]);

  /** Auto scroll vers le bas */
  useEffect(() => {
    if (scrollableRef.current) {
      scrollableRef.current.scrollTop = scrollableRef.current.scrollHeight;
    }
  }, [messages]);

  /** Envoi du message utilisateur avec streaming */
  const handleSendMessage = async () => {
    if (!currentMessage.trim() || isLoading) return;

    const isFirstMessage = messages.length === 1;

    // ✅ If it's the first message, append email context to user's message
<<<<<<< HEAD
    const llmContent = isFirstMessage 
      ? `${buildUserPrompt(emailContext, currentMessage, compose)}`
      : currentMessage.trim();
      
    console.log("Message from the user to llm initialcontent :",llmContent)
=======
    const initialContent = isFirstMessage 
      ? `J'ai reçu cet email :
    "${emailContext!.body ?? "(no body)"}"
      
    Voici ma demande :
    ${currentMessage.trim()}
      
    Tu repondras dans la meme langue, abordant directement ma demande, en tenant compte du contenu de l'email que j'ai reçu. Retourne uniquement le corps de l'email, sans introduction, conclusion ou explication :.`
      : currentMessage.trim();
>>>>>>> e587a022
    console.log("email context :",{emailContext})
    
    const userMessage: ChatMessage = {
      id: Date.now().toString(),
      role: 'user',
      content: currentMessage.trim(),
      timestamp: new Date(),
    };

    const updated = [...messages, userMessage];
    setMessages(updated);
    setCurrentMessage('');
    setIsLoading(true);
    setError('');
    setLastClickedButton(null); // Reset button state on new message

    // Create placeholder for streaming assistant message
    const aiMessageId = (Date.now() + 1).toString();
    const aiMsg: ChatMessage = {
      id: aiMessageId,
      role: 'assistant',
      content: '',
      timestamp: new Date(),
    };
    
    const withPlaceholder = [...updated, aiMsg];
    setMessages(withPlaceholder);

    try {
      // Build proper conversation messages array with system context
      const conversationMessagesLLM: Array<{role: 'system' | 'user' | 'assistant', content: string}> = [];

      // Build system message with context and active quick action
      conversationMessagesLLM.push({
        role: 'system',
        content: buildSystemPrompt()
      });

      // Add all conversation history (user and assistant messages)
      updated.forEach(msg => {
        if (msg.content === currentMessage.trim()) {
          conversationMessagesLLM.push({
            role: msg.role,
            content: llmContent
          });
          console.log("Message from the user to llm llmContent :",llmContent)
        }else{
          conversationMessagesLLM.push({
            role: msg.role,
            content: msg.content
          });
          console.log("Message from the user to llm message original :",msg.content)
        }
      });
    

      const lastUserMessage = [...conversationMessagesLLM].reverse().find(msg => msg.role === 'user');
      const prompt = lastUserMessage ? lastUserMessage.content : "Default fallback prompt";
      
      const modelToUse = useFineTune 
        ? "ft:gpt-4.1-nano-2025-04-14:personal::CZcTZYzO" // <-- replace with your fine-tuned model
        : "gpt-4.1-nano-2025-04-14"; // default base model


      console.log('Conversation :',conversationMessages)
      const response = await fetch(API_ENDPOINTS.PROMPT_LLM, {
        method: 'POST',
        headers: { 'Content-Type': 'application/json' },
        body: JSON.stringify({
          prompt,
          messages: conversationMessagesLLM,
          maxTokens: 800,
          temperature: 0.7,
          rag: useRag,   // <-- pass RAG flag
          model: modelToUse
        }),
      });

      if (!response.ok) throw new Error(`API failed: ${response.status}`);
      if (!response.body) throw new Error('No response body');

      const reader = response.body.getReader();
      const decoder = new TextDecoder();
      let accumulatedText = '';

      while (true) {
        const { done, value } = await reader.read();
        if (done) break;

        const chunk = decoder.decode(value, { stream: true });
        const lines = chunk.split('\n');

        for (const line of lines) {
          if (line.startsWith('data: ')) {
            try {
              const data = JSON.parse(line.slice(6));
              
              if (data.type === 'chunk' && data.delta) {
                accumulatedText += data.delta;
                
                // Try to extract just the response text during streaming
                let displayText = accumulatedText;
                try {
                  // Check if we're accumulating JSON
                  if (accumulatedText.trim().startsWith('{')) {
                    // Try to extract content between "response": " and ", "buttons"
                    // Using [\s\S]* instead of . with 's' flag for ES5 compatibility
                    const responseMatch = accumulatedText.match(/"response"\s*:\s*"((?:[^"\\]|\\[\s\S])*)"/);
                    if (responseMatch && responseMatch[1]) {
                      // Decode escaped characters: \n, \", \\, etc.
                      displayText = responseMatch[1]
                        .replace(/\\n/g, '\n')
                        .replace(/\\r/g, '\r')
                        .replace(/\\t/g, '\t')
                        .replace(/\\"/g, '"')
                        .replace(/\\\\/g, '\\');
                    } else {
                      // If we can't extract complete response yet, check if we're still building it
                      const partialMatch = accumulatedText.match(/"response"\s*:\s*"((?:[^"\\]|\\[\s\S])*)$/);
                      if (partialMatch && partialMatch[1]) {
                        // Show partial response being built
                        displayText = partialMatch[1]
                          .replace(/\\n/g, '\n')
                          .replace(/\\r/g, '\r')
                          .replace(/\\t/g, '\t')
                          .replace(/\\"/g, '"')
                          .replace(/\\\\/g, '\\');
                      }
                    }
                  }
                } catch (e) {
                  // If parsing fails, show raw text
                  console.warn('Failed to extract response during streaming:', e);
                }
                
                // Update assistant message in real-time
                setMessages(prev => 
                  prev.map(m => 
                    m.id === aiMessageId 
                      ? { ...m, content: displayText }
                      : m
                  )
                );
              } else if (data.type === 'done') {
                // Parse JSON response to extract buttons
                let finalContent = accumulatedText;
                let suggestedButtons: SuggestedButton[] | undefined = undefined;
                
                try {
                  // Try to parse as JSON
                  const jsonResponse = JSON.parse(accumulatedText);
                  if (jsonResponse.response && jsonResponse.buttons) {
                    finalContent = jsonResponse.response;
                    suggestedButtons = jsonResponse.buttons;
                  }
                } catch (e) {
                  // If not JSON, use text as-is
                  console.log('Response is not JSON, using as plain text');
                }
                
                // Finalize and save
                setMessages(prev => {
                  const final = prev.map(m => 
                    m.id === aiMessageId 
                      ? { ...m, content: finalContent, suggestedButtons }
                      : m
                  );
                  localStorage.setItem(`chat_${conversationId}`, JSON.stringify(final));
                  console.log('Final content:', finalContent);
                  return final;
                });
                onTemplateUpdate(finalContent);
              } else if (data.type === 'error') {
                throw new Error(data.error || 'Stream error');
              }
            } catch (e) {
              console.warn('Failed to parse SSE data:', e);
            }
          }
        }
      }
    } catch (err: any) {
      setError('Erreur de communication avec le serveur.');
      console.error(err);
      // Remove placeholder message on error
      setMessages(updated);
    } finally {
      setIsLoading(false);
    }
  };
  // For a QuickAction that has attachments
  const buildMenuProps = (action: QuickAction): IContextualMenuProps | undefined => {
    if (!action.attachment && !action.email) return undefined;
  
    const items: IContextualMenuItem[] = [];
    const actionConfig = QUICK_ACTIONS_DICTIONARY[action.actionKey];
  
    // Add email item first if requested
    if (action.email) {
      items.push({
        key: 'email',
        text: 'Synthétiser Email',
        onClick: () => {
          // Email body will be included automatically by the system based on activeActionKey
          handleQuickAction(action.actionKey, 'Synthétiser le contenu de l\'email');
        },
      });
    }
  
    // Filter and add only allowed attachments
    const filteredAttachments = filterAttachmentsByExtension(action.attachment);
    if (filteredAttachments && filteredAttachments.length > 0) {
      filteredAttachments.forEach((att) => {
        items.push({
          key: att.id,
          text: `Synthétiser ${att.name}`,
          onClick: () => {
            // Include file content if available with clear labeling for LLM
            const fileContext = att.content 
              ? `\n\n=== ATTACHMENT TO SUMMARIZE ===\nFile Name: ${att.name}\n\nFile Content:\n${att.content}` 
              : `\n\nNote: File "${att.name}" content could not be extracted. Please ask user if they can provide the key information from this file.`;
            handleQuickAction(
              action.actionKey, 
              `Synthétiser ${att.name}`,
              fileContext
            );
          },
        });
      });
    }
  
    return items.length > 0 ? { items } : undefined;
  };
  
  /** Handle quick action button click */
  const handleQuickAction = (actionKey: string, customPrompt?: string, additionalContext?: string) => {
    const actionConfig = QUICK_ACTIONS_DICTIONARY[actionKey];
    if (!actionConfig) return;
    
    const displayPrompt = customPrompt || actionConfig.userPrompt;
    
    if (lastQuickAction === actionKey) {
      // Clicked the same button twice → send message
      setActiveActionKey(actionKey);
      // If there's additional context (file content), append it
      if (additionalContext) {
        setCurrentMessage(prev => prev + additionalContext);
      }
      handleSendMessage();
      setLastQuickAction(null);
    } else {
      // First click → populate input and set active action
      let fullMessage = displayPrompt;
      if (additionalContext) {
        fullMessage += additionalContext;
      }
      setCurrentMessage(fullMessage);
      setLastQuickAction(actionKey);
      setActiveActionKey(actionKey);
    }
  };

  const isNewConversation = messages.length <= 2;

  return (
    <Stack tokens={stackTokens} styles={{ root: { width: '100%', borderRadius: 12 } }}>
      {/* Header */}
      {error && (
        <MessageBar messageBarType={MessageBarType.error} onDismiss={() => setError('')}>
          {error}
        </MessageBar>
      )}

      {/* Zone messages */}
      <div ref={scrollableRef} style={{ height: '70vh', overflowY: 'auto', padding: 16, backgroundColor: '#fafafa' }}>
        {messages.map((m, msgIndex) => {
          // Find the last assistant message index
          const lastAssistantIndex = messages.map((msg, idx) => msg.role === 'assistant' ? idx : -1).filter(idx => idx !== -1).pop();
          const isLastAssistant = m.role === 'assistant' && msgIndex === lastAssistantIndex;
          
          return (
          <div key={m.id} style={{ marginBottom: 12, textAlign: m.role === 'user' ? 'right' : 'left' }}>
            <div
              style={{
                display: 'inline-flex',          // change from inline-block to inline-flex
                alignItems: 'center',            // vertical centering
                justifyContent: 'center',        // horizontal centering
                background: m.role === 'user' ? theme.palette.themePrimary : theme.palette.white,
                color: m.role === 'user' ? 'white' : theme.palette.neutralPrimary,
                padding: '10px 14px',
                borderRadius: 12,
                maxWidth: '80%',
                boxShadow: '0 1px 4px rgba(0,0,0,0.1)',
              }}
            >
              {/* Show loading animation for empty assistant messages */}
              {!m.content && isLoading && m.role === 'assistant' ? (
                <Stack horizontal tokens={{ childrenGap: 4 }} verticalAlign="center">
                  <Spinner size={SpinnerSize.small} />
                  <Text variant="small" styles={{ root: { color: theme.palette.neutralSecondary } }}>
                    Génération en cours
                  </Text>
                </Stack>
              ) : (
                <Text
                  variant="small"
                  style={{ color: m.role === 'user' ? 'white' : theme.palette.neutralPrimary, whiteSpace: 'pre-wrap' }}
                >
                  {m.content}
                  {isLoading && m.role === 'assistant' && m.content && ' ▌'}
                </Text>
              )}
            </div>
            
            {/* Suggested action buttons - only show for last assistant message */}
            {isLastAssistant && m.suggestedButtons && m.suggestedButtons.length > 0 && !isLoading && (
              <Stack 
                horizontal 
                wrap 
                tokens={{ childrenGap: 8 }} 
                styles={{ 
                  root: { 
                    marginTop: 8, 
                    marginLeft: m.role === 'assistant' ? 0 : 'auto',
                    maxWidth: '80%'
                  } 
                }}
              >
                {m.suggestedButtons.map((btn, idx) => {
                  const buttonKey = `${btn.label}-${btn.action}`;
                  return (
                    <DefaultButton
                      key={idx}
                      text={btn.label}
                      onClick={() => {
                        if (lastClickedButton === buttonKey) {
                          // Second click - send message
                          setCurrentMessage(btn.action);
                          setTimeout(() => {
                            handleSendMessage();
                            setLastClickedButton(null);
                          }, 50);
                        } else {
                          // First click - populate input
                          setCurrentMessage(btn.action);
                          setLastClickedButton(buttonKey);
                        }
                      }}
                      styles={{ 
                        root: { 
                          borderRadius: 8,
                          fontSize: 12,
                          padding: '4px 12px',
                          height: 'auto',
                          minHeight: 28,
                          backgroundColor: lastClickedButton === buttonKey ? theme.palette.themeLighter : undefined
                        } 
                      }}
                    />
                  );
                })}
              </Stack>
            )}
          </div>
        );
        })}

        {isLoading && !messages.some(m => m.role === 'assistant' && !m.content) && (
          <div style={{ textAlign: 'left', marginBottom: 12 }}>
            <Spinner size={SpinnerSize.small} label="Réflexion en cours..." />
          </div>
        )}
      </div>

      {/* Boutons actions rapides si nouvelle conversation */}
      {messages.every(m => m.role !== 'user') && quickActions.length > 0 && (
        <Stack horizontal wrap tokens={{ childrenGap: 8 }}>
        {quickActions.map((action) => {
          const actionConfig = QUICK_ACTIONS_DICTIONARY[action.actionKey];
          if (!actionConfig) return null;
          
          const menuProps = buildMenuProps(action);
          return (
            <DefaultButton
              key={action.actionKey}
              text={actionConfig.label}
              iconProps={actionConfig.icon ? { iconName: actionConfig.icon } : undefined}
              onClick={() => !menuProps && handleQuickAction(action.actionKey)}
              menuProps={menuProps} // if attachments exist, shows dropdown
              styles={{ root: { borderRadius: 8 } }}
            />
          );
        })}
      </Stack>      
      )}

      <Stack
        horizontal
        tokens={{ childrenGap: 8 }}
        styles={{ root: { padding: 16, borderTop: '1px solid #ddd' } }}
      >
        <TextField
          placeholder="Écrivez un message..."
          value={currentMessage}
          onChange={(_, v) => setCurrentMessage(v || '')}
          multiline
          autoAdjustHeight
          styles={{ root: { flex: 1 } }}
          onKeyDown={(e) => {
            if (e.key === 'Enter' && !e.shiftKey) {
              e.preventDefault();
              handleSendMessage();
            }
          }}
        />

        {/* Toggle button */}
        <Toggle
          label="Use RAG"
          checked={useRag} // your state
          onChange={(_, checked) => setUseRag(!!checked)}
          styles={{ root: { alignSelf: 'center' } }}
        />
        <Toggle
          label="Use Fine-tuned Model"
          checked={useFineTune}
          onChange={(_, checked) => setUseFineTune(!!checked)}
          styles={{ root: { alignSelf: 'center' } }}
        />

        <PrimaryButton
          text="Envoyer"
          onClick={handleSendMessage}
          disabled={!currentMessage.trim() || isLoading}
        />
      </Stack>
    </Stack>
  );
};

export default TemplateChatInterface;<|MERGE_RESOLUTION|>--- conflicted
+++ resolved
@@ -168,23 +168,11 @@
     const isFirstMessage = messages.length === 1;
 
     // ✅ If it's the first message, append email context to user's message
-<<<<<<< HEAD
     const llmContent = isFirstMessage 
       ? `${buildUserPrompt(emailContext, currentMessage, compose)}`
       : currentMessage.trim();
       
     console.log("Message from the user to llm initialcontent :",llmContent)
-=======
-    const initialContent = isFirstMessage 
-      ? `J'ai reçu cet email :
-    "${emailContext!.body ?? "(no body)"}"
-      
-    Voici ma demande :
-    ${currentMessage.trim()}
-      
-    Tu repondras dans la meme langue, abordant directement ma demande, en tenant compte du contenu de l'email que j'ai reçu. Retourne uniquement le corps de l'email, sans introduction, conclusion ou explication :.`
-      : currentMessage.trim();
->>>>>>> e587a022
     console.log("email context :",{emailContext})
     
     const userMessage: ChatMessage = {
